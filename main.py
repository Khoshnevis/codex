--- conflicted
+++ resolved
@@ -419,8 +419,6 @@
         f"Found {len(subs)} subscription(s). Added {added} new signal(s)."
     )
 
-<<<<<<< HEAD
-
 async def showcookie_cmd(update: Update, ctx: ContextTypes.DEFAULT_TYPE):
     uid = update.effective_user.id
     if not await db.is_admin(uid):
@@ -429,9 +427,6 @@
     cookie = await db.get_auth_cookie()
     text = cookie if cookie else "No cookie set."
     await update.message.reply_text(text)
-=======
->>>>>>> 51b18b6f
-
 
 async def balance_cmd(update: Update, ctx: ContextTypes.DEFAULT_TYPE):
     uid = update.effective_user.id
@@ -468,10 +463,7 @@
     app.add_handler(CommandHandler("testcookie", testcookie_cmd))
     app.add_handler(CommandHandler("syncsubs", syncsubs_cmd))
     app.add_handler(CommandHandler("showcookie", showcookie_cmd))
-<<<<<<< HEAD
     app.add_handler(CommandHandler("balance", balance_cmd))
-=======
->>>>>>> 51b18b6f
     app.add_handler(CallbackQueryHandler(menu_cb))
     app.add_handler(MessageHandler(filters.TEXT & ~filters.COMMAND, text))
 
