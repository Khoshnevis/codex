--- conflicted
+++ resolved
@@ -385,12 +385,9 @@
     if not await db.is_admin(uid):
         await update.message.reply_text("⛔ Unauthorized")
         return
-<<<<<<< HEAD
-=======
     cookie = await db.get_auth_cookie()
     if not cookie:
         return await update.message.reply_text("No cookie set.")
->>>>>>> ee8f98c0
     async with scraper.session() as sess:
         ok = await scraper.test_cookie(session=sess)
     await update.message.reply_text("✅ Cookie valid" if ok else "❌ Cookie invalid")
