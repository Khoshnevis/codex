--- conflicted
+++ resolved
@@ -389,10 +389,6 @@
     APP = app
     app.add_handler(CommandHandler("start", start))
     app.add_handler(CommandHandler("me", me_cmd))
-<<<<<<< HEAD
-=======
-    app.add_handler(CommandHandler("report", report_cmd))
->>>>>>> 57416455
     app.add_handler(CommandHandler("setcookie", setcookie_cmd))
     app.add_handler(CallbackQueryHandler(menu_cb))
     app.add_handler(MessageHandler(filters.TEXT & ~filters.COMMAND, text))
