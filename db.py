--- conflicted
+++ resolved
@@ -42,29 +42,6 @@
 async def init():
     async with aiosqlite.connect(DB_PATH) as db:
         await db.executescript(_SCHEMA)
-<<<<<<< HEAD
-        # migrations for additional columns
-        for stmt in [
-            "ALTER TABLE signals ADD COLUMN name TEXT",
-            "ALTER TABLE signals ADD COLUMN weeks INTEGER",
-            "ALTER TABLE signals ADD COLUMN latest_trade INTEGER",
-            "ALTER TABLE signals ADD COLUMN start_year INTEGER",
-            "ALTER TABLE signal_history ADD COLUMN start_year INTEGER",
-            "ALTER TABLE signal_history ADD COLUMN latest_trade INTEGER",
-        ]:
-            try:
-                await db.execute(stmt)
-            except aiosqlite.Error:
-                pass
-=======
-        # add new columns if database created earlier
-        cur = await db.execute("PRAGMA table_info(signal_history)")
-        cols = [r[1] async for r in cur]
-        if "start_year" not in cols:
-            await db.execute("ALTER TABLE signal_history ADD COLUMN start_year INTEGER")
-        if "latest_trade" not in cols:
-            await db.execute("ALTER TABLE signal_history ADD COLUMN latest_trade TEXT")
->>>>>>> 044dd0da
         await db.commit()
 
 # -------- users --------
@@ -169,7 +146,6 @@
 
 # -------- signal history --------
 async def add_history(sig_id: str, **data):
-<<<<<<< HEAD
     cols = ["sig_id", "ts", "name", "drawdown", "monthly_growth",
             "weeks", "growth", "trades", "profit_trades", "loss_trades",
             "start_year", "latest_trade"]
@@ -177,36 +153,6 @@
               data.get("monthly_growth"), data.get("weeks"), data.get("growth"),
               data.get("trades"), data.get("profit_trades"), data.get("loss_trades"),
               data.get("start_year"), data.get("latest_trade")]
-=======
-    cols = [
-        "sig_id",
-        "ts",
-        "name",
-        "drawdown",
-        "monthly_growth",
-        "start_year",
-        "latest_trade",
-        "weeks",
-        "growth",
-        "trades",
-        "profit_trades",
-        "loss_trades",
-    ]
-    values = [
-        sig_id,
-        data.get("ts"),
-        data.get("name"),
-        data.get("drawdown"),
-        data.get("monthly_growth"),
-        data.get("start_year"),
-        data.get("latest_trade"),
-        data.get("weeks"),
-        data.get("growth"),
-        data.get("trades"),
-        data.get("profit_trades"),
-        data.get("loss_trades"),
-    ]
->>>>>>> 044dd0da
     async with aiosqlite.connect(DB_PATH) as db:
         await db.execute(
             f"INSERT OR IGNORE INTO signal_history ({', '.join(cols)})"
@@ -218,56 +164,30 @@
 async def latest_history(sig_id: str):
     async with aiosqlite.connect(DB_PATH) as db:
         cur = await db.execute(
-<<<<<<< HEAD
             "SELECT ts,name,drawdown,monthly_growth,weeks,growth,trades,"
             "profit_trades,loss_trades,start_year,latest_trade FROM signal_history WHERE sig_id=?"
             " ORDER BY ts DESC LIMIT 1",
-=======
-            "SELECT ts,name,drawdown,monthly_growth,start_year,latest_trade,"
-            "weeks,growth,trades,profit_trades,loss_trades FROM signal_history "
-            "WHERE sig_id=? ORDER BY ts DESC LIMIT 1",
->>>>>>> 044dd0da
             (sig_id,)
         )
         row = await cur.fetchone()
         if row:
-<<<<<<< HEAD
             keys = ["ts","name","drawdown","monthly_growth","weeks","growth",
                     "trades","profit_trades","loss_trades","start_year","latest_trade"]
-=======
-            keys = [
-                "ts","name","drawdown","monthly_growth","start_year","latest_trade",
-                "weeks","growth","trades","profit_trades","loss_trades"
-            ]
->>>>>>> 044dd0da
             return dict(zip(keys, row))
         return None
 
 async def previous_history(sig_id: str, before_ts: int):
     async with aiosqlite.connect(DB_PATH) as db:
         cur = await db.execute(
-<<<<<<< HEAD
             "SELECT ts,name,drawdown,monthly_growth,weeks,growth,trades,"
             "profit_trades,loss_trades,start_year,latest_trade FROM signal_history WHERE sig_id=?"
             " AND ts<? ORDER BY ts DESC LIMIT 1",
-=======
-            "SELECT ts,name,drawdown,monthly_growth,start_year,latest_trade,"
-            "weeks,growth,trades,profit_trades,loss_trades FROM signal_history "
-            "WHERE sig_id=? AND ts<? ORDER BY ts DESC LIMIT 1",
->>>>>>> 044dd0da
             (sig_id, before_ts)
         )
         row = await cur.fetchone()
         if row:
-<<<<<<< HEAD
             keys = ["ts","name","drawdown","monthly_growth","weeks","growth",
                     "trades","profit_trades","loss_trades","start_year","latest_trade"]
-=======
-            keys = [
-                "ts","name","drawdown","monthly_growth","start_year","latest_trade",
-                "weeks","growth","trades","profit_trades","loss_trades"
-            ]
->>>>>>> 044dd0da
             return dict(zip(keys, row))
         return None
 
